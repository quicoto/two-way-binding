import { isHTMLElement, isHTMLString, setValueByPath } from "./utils";

/**
 * @param {object} config
 * @param {HTMLElement} config.$context
 * @param {string} [config.attributeBind]
 * @param {string} [config.attributeModel]
 * @param {object} [config.dataModel]
 * @param {string[]} [config.events]
 * @param {string} [config.pathDelimiter]
 */
export default function(config) {
  const {
    $context = document,
    attributeBind = `data-bind`,
    attributeModel = `data-model`,
    dataModel = {},
    domRefPrefix = `$`,
    events = [`keyup`, `change`],
    pathDelimiter = `.`
  } = config;
  let _proxy;

  /**
   * Set at the same level of every 'data-bind="property.path"' the DOM Element
   * where the value in the model needs to be printed.
   *
   * dataModel defined on module initialisation:
   * { foo: { bar: 'bar' } }
   *
   * dataModel after appending DOM references:
   * { foo: { $bar: HTMLElement, bar: 'bar' } }
   */
  function setDOMRefsInDataModel() {
    const $refs = $context.querySelectorAll(`[${attributeBind}]`);

    for (let i = 0, len = $refs.length; i < len; i++) {
      const $ref = $refs[i];
      let stringpath = $ref.getAttribute(attributeBind);
      const lastprop = stringpath.split(pathDelimiter).pop();
      const path = stringpath
        .replace(lastprop, `${domRefPrefix}${lastprop}`)
        .split(pathDelimiter);

      setValueByPath($ref, path, dataModel);
    }
  }

  /**
   * @param {HTMLElement} $element
   * @param {string} value
   */
  function updateDOM($element, value) {
    if (typeof $element === `undefined` || value === null) return;

    if ($element.tagName === `INPUT`) {
      $element.value = value;
    } else {
      $element[isHTMLString(value) ? `innerHTML` : `textContent`] = value;
    }
  }

  /**
   * Considering a (already processed) dataModel:
   * { foo: { $bar: HTMLElement, bar: 'bar' } }
   *
   * Recursive function is executed, when an HTML is found, the DOM is updated
   * with the text belonging to the same key without '$'
   * @param  {object} data
   */
  function iterateDataModelAndUpdateDOM(data) {
    for (var key in data) {
      if (isHTMLElement(data[key])) {
        updateDOM(data[key], data[key.replace(domRefPrefix, ``)]);
      } else if (typeof data[key] === `object` && data[key] !== null) {
        iterateDataModelAndUpdateDOM(data[key]);
      }
    }
  }

  function addEventListeners() {
    events.forEach((eventName) => {
      $context.addEventListener(eventName, (DOMEvent) => {
        const { target } = DOMEvent;
<<<<<<< HEAD
=======

        const path = target.getAttribute(attributeModel);

        proxy[path] = target.value;
>>>>>>> e01dcf00

        if (target.hasAttribute(attributeModel)) {
          const path = target.getAttribute(attributeModel).split(pathDelimiter);

          setValueByPath(target.value, path, _proxy);
        }
      });
    });
  }

  function init() {
    const proxyHandler = {
      get: (data, prop) => {
        if (typeof data[prop] === `object` && data[prop] !== null) {
          return new Proxy(data[prop], proxyHandler);
        } else {
          return data[prop];
        }
      },
      set: (data, prop, value) => {
        data[prop] = value;

        /**
         * At this point:
         * 'data' = { $bar: HTMLElement, bar: 'bar' }
         * 'prop' = 'bar'
         *
         * In 'data' the property named as 'prop' prefixed with '$'
         * contains the HTML reference where to print 'value'
         */
        updateDOM(data[`${domRefPrefix}${prop}`], value);
        return true;
      }
    };

    setDOMRefsInDataModel();
    iterateDataModelAndUpdateDOM(dataModel, updateDOM);
    addEventListeners();
    _proxy = new Proxy(dataModel, proxyHandler);
  }

  init();

  return _proxy;
}<|MERGE_RESOLUTION|>--- conflicted
+++ resolved
@@ -82,13 +82,6 @@
     events.forEach((eventName) => {
       $context.addEventListener(eventName, (DOMEvent) => {
         const { target } = DOMEvent;
-<<<<<<< HEAD
-=======
-
-        const path = target.getAttribute(attributeModel);
-
-        proxy[path] = target.value;
->>>>>>> e01dcf00
 
         if (target.hasAttribute(attributeModel)) {
           const path = target.getAttribute(attributeModel).split(pathDelimiter);
