<!DOCTYPE html>
<html lang="en">
<head>
  <meta charset="UTF-8">
  <meta http-equiv="X-UA-Compatible" content="IE=edge">
  <meta name="viewport" content="width=device-width, initial-scale=1.0">
  <title>Develop - Two Way Data Binding</title>
  <script src="index.min.js" defer></script>
  <style>
    body { margin: 20px; font-family: Arial, Helvetica, sans-serif; }
    main { max-width: 800px; margin: 0 auto; }
    fieldset { margin-bottom: 20px; }
  </style>
</head>
<body>
<<<<<<< HEAD
  <fieldset>
    <legend>Edit the texts</legend>
    <label for="heading">Heading</label>
    <input type="text" id="heading" placeholder="Enter heading" data-custom-model="site.general.heading"/>
    <label for="description">Description</label>
    <input type="text" id="description" placeholder="Enter description" data-custom-model="site.general.description"/>
    <button id="change-heading" data-text="Heading changed by clicking 'Change Heading' button">Change Heading</button>
    <button id="change-description" data-text="Description changed by clicking 'Change Description' button">Change Description</button>
  </fieldset>
  <section id="welcome">
    <h1 data-custom-bind="site.general.heading">Non-JS heading</h1>
    <div data-custom-bind="site.general.description">Non-JS despcription</div>
    <button id="log-state">Print state in console</button>
  </section>
=======
  <main>
    <fieldset>
      <legend>Simple object bind and model</legend>
      <h3 data-bind="name">Default value</h3>
      <p>
        <label for="name-input">name input</label>
        <input type="text" data-model="name" id="name-input">
      </p>
    </fieldset>
    <fieldset>
      <legend>Deep object bind and model</legend>
      <h3 data-bind="site.name">Default value</h3>
      <p>
        <label for="site-name-input">site.name input</label>
        <input type="text" data-model="site.name" id="site-name-input">
      </p>
    </fieldset>
  </main>
>>>>>>> e01dcf00
</body>
</html><|MERGE_RESOLUTION|>--- conflicted
+++ resolved
@@ -13,7 +13,6 @@
   </style>
 </head>
 <body>
-<<<<<<< HEAD
   <fieldset>
     <legend>Edit the texts</legend>
     <label for="heading">Heading</label>
@@ -28,25 +27,5 @@
     <div data-custom-bind="site.general.description">Non-JS despcription</div>
     <button id="log-state">Print state in console</button>
   </section>
-=======
-  <main>
-    <fieldset>
-      <legend>Simple object bind and model</legend>
-      <h3 data-bind="name">Default value</h3>
-      <p>
-        <label for="name-input">name input</label>
-        <input type="text" data-model="name" id="name-input">
-      </p>
-    </fieldset>
-    <fieldset>
-      <legend>Deep object bind and model</legend>
-      <h3 data-bind="site.name">Default value</h3>
-      <p>
-        <label for="site-name-input">site.name input</label>
-        <input type="text" data-model="site.name" id="site-name-input">
-      </p>
-    </fieldset>
-  </main>
->>>>>>> e01dcf00
 </body>
 </html>